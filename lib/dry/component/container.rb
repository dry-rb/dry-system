require 'pathname'
require 'inflecto'

require 'dry-configurable'
require 'dry-container'

require 'dry/component/injector'
require 'dry/component/loader'

module Dry
  module Component
    FileNotFoundError = Class.new(StandardError)

    class Container
      extend Dry::Configurable
      extend Dry::Container::Mixin

      setting :name
      setting :default_namespace
      setting :root, Pathname.pwd.freeze
      setting :core_dir, 'component'.freeze
      setting :auto_register
      setting :loader, Dry::Component::Loader

      def self.configure(&block)
        super(&block)

        load_paths!(config.core_dir)

        self
      end

      def self.import(other)
        case other
        when Dry::Container::Namespace then super
        when Hash then imports.update(other)
        else
          if other < Component::Container
            imports.update(other.config.name => other)
          end
        end
      end

      def self.finalize(name, &block)
        finalizers[name] = proc { block.(self) }
      end

      def self.finalize!(&_block)
        yield(self) if block_given?

        imports.each do |ns, container|
          import_container(ns, container.finalize!)
        end

        Dir[root.join("#{config.core_dir}/boot/**/*.rb")].each do |path|
          boot!(File.basename(path, '.rb').to_sym)
        end

        auto_register.each(&method(:auto_register!)) if auto_register?

        freeze
      end

      def self.loader
        @loader ||= config.loader.new(config)
      end

      def self.injector(options = {})
        Injector.new(self, options: options)
      end

      def self.auto_register!(dir, &_block)
        dir_root = root.join(dir.to_s.split('/')[0])

        Dir["#{root}/#{dir}/**/*.rb"].each do |path|
          component_path = path.to_s.gsub("#{dir_root}/", '').gsub('.rb', '')
          loader.load(component_path).tap do |component|
            next if key?(component.identifier)

            Kernel.require component.path

            if block_given?
              register(component.identifier, yield(component))
            else
              register(component.identifier) { component.instance }
            end
          end
        end

        self
      end

      def self.boot!(name)
        check_component_identifier!(name)

        return self unless booted?(name)

        boot(name)

        finalizers[name].tap do |finalizer|
          finalizer.() if finalizer
        end

        booted[name] = true

        self
      end

      def self.boot(name)
        require "#{config.core_dir}/boot/#{name}"
      end

      def self.booted?(name)
        !booted.key?(name)
      end

      def self.require(*paths)
        paths.flat_map { |path|
          path.to_s.include?('*') ? Dir[root.join(path)] : root.join(path)
        }.each { |path|
          Kernel.require path.to_s
        }
      end

      def self.load_component(key)
        return self if key?(key)

        component = loader.load(key)
        src_key = component.namespaces[0]

        if imports.key?(src_key)
          src_container = imports[src_key]

          src_container.load_component(
            (component.namespaces - [src_key]).map(&:to_s).join('.')
          )

          import_container(src_key, src_container)
        else
<<<<<<< HEAD
          begin
            require_component(component) { |klass| register(key) { klass.new } }
          rescue FileNotFoundError => e
            if config.default_namespace
              load_component("#{config.default_namespace}#{config.namespace_separator}#{component.identifier}")
            else
              raise e
            end
          end
=======
          require_component(component) { |klass| register(key) { component.instance } }
>>>>>>> 9dce25fb
        end

        self
      end

      def self.require_component(component, &block)
        path = load_paths.detect { |p| p.join(component.file).exist? }

        if path
          Kernel.require component.path
          yield(component.constant) if block
        else
          fail FileNotFoundError, "could not resolve require file for #{component.identifier}"
        end
      end

      def self.root
        config.root
      end

      def self.load_paths!(*dirs)
        dirs.map(&:to_s).each do |dir|
          path = root.join(dir)

          next if load_paths.include?(path)

          load_paths << path
          $LOAD_PATH.unshift(path.to_s)
        end

        self
      end

      def self.load_paths
        @load_paths ||= []
      end

      def self.booted
        @booted ||= {}
      end

      def self.finalizers
        @finalizers ||= {}
      end

      def self.imports
        @imports ||= {}
      end

      private

      def self.import_container(ns, container)
        items = container._container.each_with_object({}) { |(key, item), res|
          res[[ns, key].join(config.namespace_separator)] = item
        }

        _container.update(items)
      end

      def self.auto_register
        Array(config.auto_register)
      end

      def self.auto_register?
        !auto_register.empty?
      end

      def self.check_component_identifier!(name)
        fail(
          ArgumentError,
          'component identifier must be a symbol'
        ) unless name.is_a?(Symbol)

        fail(
          ArgumentError,
          "component identifier +#{name}+ is invalid or boot file is missing"
        ) unless root.join("#{config.core_dir}/boot/#{name}.rb").exist?
      end
    end
  end
end<|MERGE_RESOLUTION|>--- conflicted
+++ resolved
@@ -137,9 +137,8 @@
 
           import_container(src_key, src_container)
         else
-<<<<<<< HEAD
           begin
-            require_component(component) { |klass| register(key) { klass.new } }
+            require_component(component) { |klass| register(key) { component.instance } }
           rescue FileNotFoundError => e
             if config.default_namespace
               load_component("#{config.default_namespace}#{config.namespace_separator}#{component.identifier}")
@@ -147,9 +146,6 @@
               raise e
             end
           end
-=======
-          require_component(component) { |klass| register(key) { component.instance } }
->>>>>>> 9dce25fb
         end
 
         self
