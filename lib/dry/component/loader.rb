require 'inflecto'

module Dry
  module Component
    class Loader
      class Component
        attr_reader :loader
        attr_reader :identifier, :path, :file

        def initialize(loader, input)
          @loader = loader

          @identifier = input.to_s.gsub(loader.path_separator, loader.namespace_separator)
          if loader.default_namespace
            re = /^#{Regexp.escape(loader.default_namespace)}#{Regexp.escape(loader.namespace_separator)}/
            @identifier = @identifier.sub(re, '')
          end

          @path = input.to_s.gsub(loader.namespace_separator, loader.path_separator)
          @file = "#{path}.rb"
        end

        def namespaces
          identifier.split(loader.namespace_separator).map(&:to_sym)
        end

        def constant
          Inflecto.constantize(constant_name)
        end

        def instance(*args)
          constant.new(*args)
        end

<<<<<<< HEAD
        private

        def constant_name
          Inflecto.camelize(path)
=======
      def instance(*args)
        if constant.respond_to?(:instance) && !constant.respond_to?(:new)
          constant.instance(*args) # a singleton
        else
          constant.new(*args)
>>>>>>> 9dce25fb
        end
      end

      PATH_SEPARATOR = '/'.freeze

      attr_reader :default_namespace
      attr_reader :namespace_separator
      attr_reader :path_separator

      def initialize(config)
        @default_namespace = config.default_namespace
        @namespace_separator = config.namespace_separator
        @path_separator = PATH_SEPARATOR
      end

      def load(component_path)
        Component.new(self, component_path)
      end
    end
  end
end<|MERGE_RESOLUTION|>--- conflicted
+++ resolved
@@ -29,21 +29,17 @@
         end
 
         def instance(*args)
-          constant.new(*args)
+          if constant.respond_to?(:instance) && !constant.respond_to?(:new)
+            constant.instance(*args) # a singleton
+          else
+            constant.new(*args)
+          end
         end
 
-<<<<<<< HEAD
         private
 
         def constant_name
           Inflecto.camelize(path)
-=======
-      def instance(*args)
-        if constant.respond_to?(:instance) && !constant.respond_to?(:new)
-          constant.instance(*args) # a singleton
-        else
-          constant.new(*args)
->>>>>>> 9dce25fb
         end
       end
 
